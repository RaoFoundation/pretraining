--- conflicted
+++ resolved
@@ -147,13 +147,8 @@
         bt.logging.trace(f'model_artifact: {model_artifact}')
 
         # Convert the updatedAt string to a timestamp
-<<<<<<< HEAD
-        remote_model_timestamp = int(datetime.strptime(model_artifact.updatedAt, '%Y-%m-%dT%H:%M:%S').timestamp())
-        bt.logging.trace(f'remote_model_timestamp: {remote_model_timestamp}')
-=======
         try: remote_model_timestamp = int(datetime.strptime(model_artifact.updatedAt, '%Y-%m-%dT%H:%M:%S').timestamp())
         except: continue
->>>>>>> 446b68c6
 
         # Define the local model directory and timestamp file paths
         model_dir = os.path.join(config.full_path, 'models', str(uid))
